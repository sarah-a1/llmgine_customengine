--- conflicted
+++ resolved
@@ -66,17 +66,11 @@
     def register_engine(self, engine: Any):
         self.engine = engine
 
-<<<<<<< HEAD
-    def register_engine_command(self, command: Type[Command], engine_input: Callable):
-        self.engine_command = command
-        self.bus.register_command_handler(
-            command, engine_input, self.session_id
-        )
-=======
+
     def register_engine_command(self, command: Type[Command], engine_function: Callable):
         self.engine_command = command
         self.bus.register_command_handler(command, engine_function, self.session_id)
->>>>>>> 2d5d17ce
+
 
     def register_engine_result_component(self, component: Type[CLIComponent]):
         self.engine_result_component = component
