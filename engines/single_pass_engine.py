--- conflicted
+++ resolved
@@ -6,6 +6,7 @@
 from llmgine.llm.engine.engine import Engine
 from llmgine.llm.models.model import Model
 from llmgine.llm.providers.response import LLMResponse
+from llmgine.llm.tools.types import SessionID
 from llmgine.messages.commands import Command, CommandResult
 from llmgine.messages.events import Event
 
@@ -21,23 +22,12 @@
 
 
 class SinglePassEngine(Engine):
-<<<<<<< HEAD
     def __init__(
         self,
         model: Model,
         system_prompt: Optional[str] = None,
-        session_id: Optional[str] = None,
+        session_id: Optional[SessionID] = None,
     ):
-=======
-
-    def __init__(
-          self,
-          model: Model, 
-          system_prompt: Optional[str] = None, 
-          session_id: Optional[str] = None
-    ) :
-
->>>>>>> fa56ed68
         self.model = model
         self.system_prompt = system_prompt
         self.session_id = session_id
@@ -49,10 +39,6 @@
             return CommandResult(success=True, result=result)
         except Exception as e:
             return CommandResult(success=False, error=str(e))
-<<<<<<< HEAD
-=======
-        
->>>>>>> fa56ed68
 
     async def execute(self, prompt: str) -> str:
         if self.system_prompt:
@@ -65,29 +51,18 @@
         await self.bus.publish(
             SinglePassEngineStatusEvent(status="Calling LLM", session_id=self.session_id)
         )
-<<<<<<< HEAD
-        response: LLMResponse = await self.model.generate(context)  # TODO nathan
-        await self.bus.publish(
-            SinglePassEngineStatusEvent(status="finished", session_id=self.session_id)
-        )
-        return response.content  # TODO nathan
-=======
-        response = await self.model.generate(context)
+
+        response: LLMResponse = await self.model.generate(context)
         await self.bus.publish(
             SinglePassEngineStatusEvent(status="finished", session_id=self.session_id)
         )
         return response.content
->>>>>>> fa56ed68
 
 
 async def use_single_pass_engine(
     prompt: str, model: Model, system_prompt: Optional[str] = None
 ):
-<<<<<<< HEAD
-=======
-
->>>>>>> fa56ed68
-    session_id = str(uuid.uuid4())
+    session_id = SessionID(str(uuid.uuid4()))
     engine = SinglePassEngine(model, system_prompt, session_id)
     return await engine.execute(prompt)
 
@@ -122,8 +97,4 @@
 if __name__ == "__main__":
     import asyncio
 
-<<<<<<< HEAD
-    asyncio.run(main(2))
-=======
-    asyncio.run(main(1))
->>>>>>> fa56ed68
+    asyncio.run(main(2))